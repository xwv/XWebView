/*
 Copyright 2015 XWebView

 Licensed under the Apache License, Version 2.0 (the "License");
 you may not use this file except in compliance with the License.
 You may obtain a copy of the License at

 http://www.apache.org/licenses/LICENSE-2.0

 Unless required by applicable law or agreed to in writing, software
 distributed under the License is distributed on an "AS IS" BASIS,
 WITHOUT WARRANTIES OR CONDITIONS OF ANY KIND, either express or implied.
 See the License for the specific language governing permissions and
 limitations under the License.
*/

import Darwin

public typealias asl_object_t = COpaquePointer

<<<<<<< HEAD
@_silgen_name("asl_open") func asl_open(ident: UnsafePointer<Int8>, _ facility: UnsafePointer<Int8>, _ opts: UInt32) -> asl_object_t;
@_silgen_name("asl_close") func asl_close(obj: asl_object_t);
@_silgen_name("asl_vlog") func asl_vlog(obj: asl_object_t, _ msg: asl_object_t, _ level: Int32, _ format: UnsafePointer<Int8>, _ ap: CVaListPointer) -> Int32;
@_silgen_name("asl_add_output_file") func asl_add_output_file(client: asl_object_t, _ descriptor: Int32, _ msg_fmt: UnsafePointer<Int8>, _ time_fmt: UnsafePointer<Int8>, _ filter: Int32, _ text_encoding: Int32) -> Int32;
@_silgen_name("asl_set_output_file_filter") func asl_set_output_file_filter(asl: asl_object_t, _ descriptor: Int32, _ filter: Int32) -> Int32;
=======
@_silgen_name("asl_open") func asl_open(ident: UnsafePointer<Int8>, _ facility: UnsafePointer<Int8>, _ opts: UInt32) -> asl_object_t
@_silgen_name("asl_close") func asl_close(obj: asl_object_t)
@_silgen_name("asl_vlog") func asl_vlog(obj: asl_object_t, _ msg: asl_object_t, _ level: Int32, _ format: UnsafePointer<Int8>, _ ap: CVaListPointer) -> Int32
@_silgen_name("asl_add_output_file") func asl_add_output_file(client: asl_object_t, _ descriptor: Int32, _ msg_fmt: UnsafePointer<Int8>, _ time_fmt: UnsafePointer<Int8>, _ filter: Int32, _ text_encoding: Int32) -> Int32
@_silgen_name("asl_set_output_file_filter") func asl_set_output_file_filter(asl: asl_object_t, _ descriptor: Int32, _ filter: Int32) -> Int32
>>>>>>> 6b342d4a

public class XWVLogging : XWVScripting {
    public enum Level : Int32 {
        case Emergency = 0
        case Alert     = 1
        case Critical  = 2
        case Error     = 3
        case Warning   = 4
        case Notice    = 5
        case Info      = 6
        case Debug     = 7

        private static let symbols : [Character] = [
            "\0", "\0", "$", "!", "?", "-", "+", " "
        ]
        private init?(symbol: Character) {
            guard symbol != "\0", let value = Level.symbols.indexOf(symbol) else {
                return nil
            }
            self = Level(rawValue: Int32(value))!
        }
    }

    public struct Filter : OptionSetType {
        private var value: Int32
        public var rawValue: Int32 {
            return value
        }

        public init(rawValue: Int32) {
            self.value = rawValue
        }
        public init(mask: Level) {
            self.init(rawValue: 1 << mask.rawValue)
        }
        public init(upto: Level) {
            self.init(rawValue: 1 << (upto.rawValue + 1) - 1)
        }
        public init(filter: Level...) {
            self.init(rawValue: filter.reduce(0) { $0 | $1.rawValue })
        }
    }

    public var filter: Filter {
        didSet {
            asl_set_output_file_filter(client, STDERR_FILENO, filter.rawValue)
        }
    }

    private let client: asl_object_t
    private var lock: pthread_mutex_t = pthread_mutex_t()
    public init(facility: String, format: String? = nil) {
        client = asl_open(nil, facility, 0)
        pthread_mutex_init(&lock, nil)

        #if DEBUG
        filter = Filter(upto: .Debug)
        #else
        filter = Filter(upto: .Notice)
        #endif

        let format = format ?? "$((Time)(lcl)) $(Facility) <$((Level)(char))>: $(Message)"
        asl_add_output_file(client, STDERR_FILENO, format, "sec", filter.rawValue, 1)
    }
    deinit {
        asl_close(client)
        pthread_mutex_destroy(&lock)
    }

    public func log(message: String, level: Level) {
        pthread_mutex_lock(&lock)
        asl_vlog(client, nil, level.rawValue, message, getVaList([]))
        pthread_mutex_unlock(&lock)
    }

    public func log(message: String, level: Level? = nil) {
        var msg = message
        var lvl = level ?? .Debug
        if level == nil, let ch = msg.characters.first, l = Level(symbol: ch) {
            msg = msg[msg.startIndex.successor() ..< msg.endIndex]
            lvl = l
        }
        log(msg, level: lvl)
    }

    @objc public func invokeDefaultMethodWithArguments(args: [AnyObject]!) -> AnyObject! {
        guard args.count > 0 else { return nil }
        let message = args[0] as? String ?? "\(args[0])"
        var level: Level? = nil
        if args.count > 1, let num = args[1] as? Int {
            if 3 <= num && num <= 7 {
                level = Level(rawValue: Int32(num))
            } else {
                level = .Debug
            }
        }
        log(message, level: level)
        return nil
    }
}

private let logger = XWVLogging(facility: "org.xwebview.xwebview")
func log(message: String, level: XWVLogging.Level? = nil) {
    logger.log(message, level: level)
}

@noreturn func die(@autoclosure message: ()->String, file: StaticString = #file, line: UInt = #line) {
    logger.log(message(), level: .Alert)
    fatalError(message, file: file, line: line)
}<|MERGE_RESOLUTION|>--- conflicted
+++ resolved
@@ -18,19 +18,11 @@
 
 public typealias asl_object_t = COpaquePointer
 
-<<<<<<< HEAD
-@_silgen_name("asl_open") func asl_open(ident: UnsafePointer<Int8>, _ facility: UnsafePointer<Int8>, _ opts: UInt32) -> asl_object_t;
-@_silgen_name("asl_close") func asl_close(obj: asl_object_t);
-@_silgen_name("asl_vlog") func asl_vlog(obj: asl_object_t, _ msg: asl_object_t, _ level: Int32, _ format: UnsafePointer<Int8>, _ ap: CVaListPointer) -> Int32;
-@_silgen_name("asl_add_output_file") func asl_add_output_file(client: asl_object_t, _ descriptor: Int32, _ msg_fmt: UnsafePointer<Int8>, _ time_fmt: UnsafePointer<Int8>, _ filter: Int32, _ text_encoding: Int32) -> Int32;
-@_silgen_name("asl_set_output_file_filter") func asl_set_output_file_filter(asl: asl_object_t, _ descriptor: Int32, _ filter: Int32) -> Int32;
-=======
 @_silgen_name("asl_open") func asl_open(ident: UnsafePointer<Int8>, _ facility: UnsafePointer<Int8>, _ opts: UInt32) -> asl_object_t
 @_silgen_name("asl_close") func asl_close(obj: asl_object_t)
 @_silgen_name("asl_vlog") func asl_vlog(obj: asl_object_t, _ msg: asl_object_t, _ level: Int32, _ format: UnsafePointer<Int8>, _ ap: CVaListPointer) -> Int32
 @_silgen_name("asl_add_output_file") func asl_add_output_file(client: asl_object_t, _ descriptor: Int32, _ msg_fmt: UnsafePointer<Int8>, _ time_fmt: UnsafePointer<Int8>, _ filter: Int32, _ text_encoding: Int32) -> Int32
 @_silgen_name("asl_set_output_file_filter") func asl_set_output_file_filter(asl: asl_object_t, _ descriptor: Int32, _ filter: Int32) -> Int32
->>>>>>> 6b342d4a
 
 public class XWVLogging : XWVScripting {
     public enum Level : Int32 {
